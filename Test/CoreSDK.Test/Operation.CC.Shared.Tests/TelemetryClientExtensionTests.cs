--- conflicted
+++ resolved
@@ -123,15 +123,6 @@
         {
             var operation = this.telemetryClient.StartOperation<DependencyTelemetry>("OperationName") as CallContextBasedOperationHolder<DependencyTelemetry>;
             var parentContextStore = CallContextHelpers.GetCurrentOperationContext();
-<<<<<<< HEAD
-            Assert.AreEqual(operation.Telemetry.Context.Operation.Id, parentContextStore.ParentOperationId);
-            Assert.AreEqual(operation.Telemetry.Name, parentContextStore.OperationName);
-
-            var childOperation = this.telemetryClient.StartOperation<DependencyTelemetry>("OperationName") as CallContextBasedOperationHolder<DependencyTelemetry>;
-            var childContextStore = CallContextHelpers.GetCurrentOperationContext();
-            Assert.AreEqual(childOperation.Telemetry.Context.Operation.Id, childContextStore.ParentOperationId);
-            Assert.AreEqual(childOperation.Telemetry.Name, childContextStore.OperationName);
-=======
             Assert.AreEqual(operation.Telemetry.Id, parentContextStore.ParentOperationId);
             Assert.AreEqual(operation.Telemetry.Context.Operation.Name, parentContextStore.RootOperationName);
 
@@ -139,7 +130,6 @@
             var childContextStore = CallContextHelpers.GetCurrentOperationContext();
             Assert.AreEqual(childOperation.Telemetry.Id, childContextStore.ParentOperationId);
             Assert.AreEqual(childOperation.Telemetry.Context.Operation.Name, childContextStore.RootOperationName);
->>>>>>> 10a7db06
 
             Assert.IsNull(operation.ParentContext);
             Assert.AreEqual(parentContextStore, childOperation.ParentContext);
@@ -198,7 +188,7 @@
         public void StartDependencyTrackingStoresTheArgumentOperationNameInContext()
         {
             var operation = this.telemetryClient.StartOperation<DependencyTelemetry>("TestOperationName");
-            Assert.AreEqual("TestOperationName", CallContextHelpers.GetCurrentOperationContext().OperationName);
+            Assert.AreEqual("TestOperationName", CallContextHelpers.GetCurrentOperationContext().RootOperationName);
         }
     }
 }