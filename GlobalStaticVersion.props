﻿<?xml version="1.0" encoding="utf-8"?>
<Project xmlns="http://schemas.microsoft.com/developer/msbuild/2003">
  <PropertyGroup>
    <!-- 
      Semantic Version. See http://semver.org for full details. 
      Update for every public release. 
    -->
    <SemanticVersionMajor>2</SemanticVersionMajor>
<<<<<<< HEAD
    <SemanticVersionMinor>1</SemanticVersionMinor>
    <SemanticVersionPatch>0</SemanticVersionPatch>
    <PreReleaseMilestone>beta1</PreReleaseMilestone>
=======
    <SemanticVersionMinor>0</SemanticVersionMinor>
    <SemanticVersionPatch>1</SemanticVersionPatch>
    <PreReleaseMilestone></PreReleaseMilestone>
>>>>>>> b27979a1
    <!-- 
      Date when Semantic Version was changed. 
      Update for every public release.
    -->
    <SemanticVersionDate>2016-03-08</SemanticVersionDate>
    
    <PreReleaseVersionFileName>.PreReleaseVersion</PreReleaseVersionFileName>
    <PreReleaseVersionFilePath>$(MSBuildThisFileDirectory)$(PreReleaseVersionFileName)</PreReleaseVersionFilePath>
  </PropertyGroup>
</Project><|MERGE_RESOLUTION|>--- conflicted
+++ resolved
@@ -6,15 +6,9 @@
       Update for every public release. 
     -->
     <SemanticVersionMajor>2</SemanticVersionMajor>
-<<<<<<< HEAD
     <SemanticVersionMinor>1</SemanticVersionMinor>
     <SemanticVersionPatch>0</SemanticVersionPatch>
     <PreReleaseMilestone>beta1</PreReleaseMilestone>
-=======
-    <SemanticVersionMinor>0</SemanticVersionMinor>
-    <SemanticVersionPatch>1</SemanticVersionPatch>
-    <PreReleaseMilestone></PreReleaseMilestone>
->>>>>>> b27979a1
     <!-- 
       Date when Semantic Version was changed. 
       Update for every public release.
